import unittest
import ulwgl_run
import os
import argparse
from argparse import Namespace
from unittest.mock import patch
from pathlib import Path
from tomllib import TOMLDecodeError
from shutil import rmtree
import re
import ulwgl_plugins


class TestGameLauncher(unittest.TestCase):
    """Test suite for ulwgl_run.py.

    TODO: test for mutually exclusive options
    """

    def setUp(self):
        """Create the test directory, exe and environment variables."""
        self.env = {
            "WINEPREFIX": "",
            "GAMEID": "",
            "PROTON_CRASH_REPORT_DIR": "/tmp/ULWGL_crashreports",
            "PROTONPATH": "",
            "STEAM_COMPAT_APP_ID": "",
            "STEAM_COMPAT_TOOL_PATHS": "",
            "STEAM_COMPAT_LIBRARY_PATHS": "",
            "STEAM_COMPAT_MOUNTS": "",
            "STEAM_COMPAT_INSTALL_PATH": "",
            "STEAM_COMPAT_CLIENT_INSTALL_PATH": "",
            "STEAM_COMPAT_DATA_PATH": "",
            "STEAM_COMPAT_SHADER_PATH": "",
            "FONTCONFIG_PATH": "",
            "EXE": "",
            "SteamAppId": "",
            "SteamGameId": "",
            "STEAM_RUNTIME_LIBRARY_PATH": "",
            "ULWGL_ID": "",
            "STORE": "",
            "PROTON_VERB": "",
        }
        self.test_opts = "-foo -bar"
        # Proton verb
        # Used when testing build_command
        self.test_verb = "waitforexitandrun"
        # Test directory
        self.test_file = "./tmp.WMYQiPb9A"
        # Executable
        self.test_exe = self.test_file + "/" + "foo"
        Path(self.test_file).mkdir(exist_ok=True)
        Path(self.test_exe).touch()

    def tearDown(self):
        """Unset environment variables and delete test files after each test."""
        for key, val in self.env.items():
            if key in os.environ:
                os.environ.pop(key)

        if Path(self.test_file).exists():
            rmtree(self.test_file)

    def test_game_drive_empty(self):
        """Test enable_steam_game_drive.

<<<<<<< HEAD
        WINE prefixes can be created by passing an empty string
=======
        Empty WINE prefixes can be created by passing an empty string
>>>>>>> d47eb6f4
        Example:
        WINEPREFIX= PROTONPATH= GAMEID= ulwgl-run ""

        During this process, we attempt to prepare setting up game drive and set the values for STEAM_RUNTIME_LIBRARY_PATH and STEAM_COMPAT_INSTALL_PATHS
        The resulting value of those variables should be colon delimited string with no leading colons and contain only /usr/lib or /usr/lib32

        Ignores LD_LIBRARY_PATH, relevant to Game Drive, which is sourced in Ubuntu and maybe its derivatives
        """
        args = None
        result_gamedrive = None
        Path(self.test_file + "/proton").touch()

        # Replicate main's execution and test up until enable_steam_game_drive
        with patch("sys.argv", ["", ""]):
            os.environ["WINEPREFIX"] = self.test_file
            os.environ["PROTONPATH"] = self.test_file
            os.environ["GAMEID"] = self.test_file
            os.environ["STORE"] = self.test_file
            # Args
            args = ulwgl_run.parse_args()
            # Config
            ulwgl_run.check_env(self.env)
            # Prefix
            ulwgl_run.setup_pfx(self.env["WINEPREFIX"])
            # Env
            ulwgl_run.set_env(self.env, args)

            # Some distributions source this variable (e.g. Ubuntu) and will be added to the result of STEAM_RUNTIME_LIBRARY_PATH
            # Only test the case without it set
            if "LD_LIBRARY_PATH" in os.environ:
                os.environ.pop("LD_LIBRARY_PATH")

            # Game drive
            result_gamedrive = ulwgl_plugins.enable_steam_game_drive(self.env)

        # Ubuntu sources this variable and will be added once Game Drive is enabled
        # Just test the case without it
        if "LD_LIBRARY_PATH" in os.environ:
            os.environ.pop("LD_LIBRARY_PATH")

        for key, val in self.env.items():
            os.environ[key] = val

        # Game drive
        self.assertTrue(result_gamedrive is self.env, "Expected the same reference")
        self.assertTrue(
            self.env["STEAM_RUNTIME_LIBRARY_PATH"],
            "Expected two elements in STEAM_RUNTIME_LIBRARY_PATHS",
        )

        # We just expect /usr/lib and /usr/lib32 since LD_LIBRARY_PATH is unset
        self.assertEqual(
            len(self.env["STEAM_RUNTIME_LIBRARY_PATH"].split(":")),
            2,
            "Expected two values in STEAM_RUNTIME_LIBRARY_PATH",
        )

        # We need to sort the elements because the values were originally in a set
        str1, str2 = [*sorted(self.env["STEAM_RUNTIME_LIBRARY_PATH"].split(":"))]

        # Check that there are no trailing colons or unexpected characters
        self.assertEqual(str1, "/usr/lib", "Expected /usr/lib")
        self.assertEqual(str2, "/usr/lib32", "Expected /usr/lib32")

        # Both of these values should be empty still after calling enable_steam_game_drive
        self.assertFalse(
            self.env["STEAM_COMPAT_INSTALL_PATH"],
            "Expected STEAM_COMPAT_INSTALL_PATH to be empty when passing an empty EXE",
        )
        self.assertFalse(self.env["EXE"], "Expected EXE to be empty on empty string")

    def test_build_command_nofile(self):
        """Test build_command.

        A FileNotFoundError should be raised if $PROTONPATH/proton does not exist
        NOTE: Also, FileNotFoundError will be raised if the _v2-entry-point (ULWGL) is not in $HOME/.local/share/ULWGL or in cwd
        """
        test_toml = "foo.toml"
        toml_str = f"""
        [ulwgl]
        prefix = "{self.test_file}"
        proton = "{self.test_file}"
        game_id = "{self.test_file}"
        launch_args = ["{self.test_file}"]
        exe = "{self.test_exe}"
        """
        toml_path = self.test_file + "/" + test_toml
        result = None
        test_command = []
        Path(toml_path).touch()

        with Path(toml_path).open(mode="w") as file:
            file.write(toml_str)

        with patch.object(
            ulwgl_run,
            "parse_args",
            return_value=argparse.Namespace(config=toml_path),
        ):
            # Args
            result = ulwgl_run.parse_args()
            # Config
            ulwgl_run.set_env_toml(self.env, result)
            # Prefix
            ulwgl_run.setup_pfx(self.env["WINEPREFIX"])
            # Env
            ulwgl_run.set_env(self.env, result)
            # Game drive
            ulwgl_plugins.enable_steam_game_drive(self.env)

        for key, val in self.env.items():
            os.environ[key] = val

        # Build
        with self.assertRaisesRegex(FileNotFoundError, "proton"):
            ulwgl_run.build_command(self.env, test_command)

    def test_build_command_toml(self):
        """Test build_command.

        After parsing a valid TOML file, be sure we do not raise a FileNotFoundError
        """
        test_toml = "foo.toml"
        toml_str = f"""
        [ulwgl]
        prefix = "{self.test_file}"
        proton = "{self.test_file}"
        game_id = "{self.test_file}"
        launch_args = ["{self.test_file}", "{self.test_file}"]
        exe = "{self.test_exe}"
        """
        toml_path = self.test_file + "/" + test_toml
        result = None
        test_command = []
        test_command_result = None

        Path(self.test_file + "/proton").touch()
        Path(toml_path).touch()

        with Path(toml_path).open(mode="w") as file:
            file.write(toml_str)

        with patch.object(
            ulwgl_run,
            "parse_args",
            return_value=argparse.Namespace(config=toml_path),
        ):
            # Args
            result = ulwgl_run.parse_args()
            # Config
            ulwgl_run.set_env_toml(self.env, result)
            # Prefix
            ulwgl_run.setup_pfx(self.env["WINEPREFIX"])
            # Env
            ulwgl_run.set_env(self.env, result)
            # Game drive
            ulwgl_plugins.enable_steam_game_drive(self.env)

        for key, val in self.env.items():
            os.environ[key] = val

        # Build
        test_command_result = ulwgl_run.build_command(self.env, test_command)
        self.assertTrue(
            test_command_result is test_command, "Expected the same reference"
        )

        # Verify contents of the command
        entry_point, opt1, verb, opt2, proton, verb2, exe = [*test_command]
        # The entry point dest could change. Just check if there's a value
        self.assertTrue(entry_point, "Expected an entry point")
        self.assertEqual(opt1, "--verb", "Expected --verb")
        self.assertEqual(verb, self.test_verb, "Expected a verb")
        self.assertEqual(opt2, "--", "Expected --")
        self.assertEqual(
            proton,
            Path(self.env.get("PROTONPATH") + "/proton").as_posix(),
            "Expected the proton file",
        )
        self.assertEqual(verb2, self.test_verb, "Expected a verb")
        self.assertEqual(exe, self.env["EXE"], "Expected the EXE")

    def test_build_command(self):
        """Test build_command.

        After parsing valid environment variables set by the user, be sure we do not raise a FileNotFoundError
        NOTE: Also, FileNotFoundError will be raised if the _v2-entry-point (ULWGL) is not in $HOME/.local/share/ULWGL or in cwd
        """
        result_args = None
        test_command = []

        # Mock the /proton file
        Path(self.test_file + "/proton").touch()

        with patch("sys.argv", ["", self.test_exe]):
            os.environ["WINEPREFIX"] = self.test_file
            os.environ["PROTONPATH"] = self.test_file
            os.environ["GAMEID"] = self.test_file
            os.environ["STORE"] = self.test_file
            # Args
            result_args = ulwgl_run.parse_args()
            # Config
            ulwgl_run.check_env(self.env)
            # Prefix
            ulwgl_run.setup_pfx(self.env["WINEPREFIX"])
            # Env
            ulwgl_run.set_env(self.env, result_args)
            # Game drive
            ulwgl_plugins.enable_steam_game_drive(self.env)

        for key, val in self.env.items():
            os.environ[key] = val

        # Build
        test_command = ulwgl_run.build_command(self.env, test_command)
        self.assertIsInstance(test_command, list, "Expected a List from build_command")
        self.assertEqual(
            len(test_command), 7, "Expected 7 elements in the list from build_command"
        )
        # Verify contents
        entry_point, opt1, verb, opt2, proton, verb2, exe = [*test_command]
        # The entry point dest could change. Just check if there's a value
        self.assertTrue(entry_point, "Expected an entry point")
        self.assertEqual(opt1, "--verb", "Expected --verb")
        self.assertEqual(verb, self.test_verb, "Expected a verb")
        self.assertEqual(opt2, "--", "Expected --")
        self.assertEqual(
            proton,
            Path(self.env.get("PROTONPATH") + "/proton").as_posix(),
            "Expected the proton file",
        )
        self.assertEqual(verb2, self.test_verb, "Expected a verb")
        self.assertEqual(exe, self.env["EXE"], "Expected the EXE")

    def test_set_env_toml_config(self):
        """Test set_env_toml when passing a configuration file.

        An FileNotFoundError should be raised when passing a TOML file that doesn't exist
        """
        test_file = "foo.toml"
        with patch.object(
            ulwgl_run,
            "parse_args",
            return_value=argparse.Namespace(config=test_file),
        ):
            # Args
            result = ulwgl_run.parse_args()
            self.assertIsInstance(
                result, Namespace, "Expected a Namespace from parse_arg"
            )
            self.assertTrue(vars(result).get("config"), "Expected a value for --config")
            # Env
            with self.assertRaisesRegex(FileNotFoundError, test_file):
                ulwgl_run.set_env_toml(self.env, result)

    def test_set_env_toml_opts_nofile(self):
        """Test set_env_toml for options that are a file.

        An error should not be raised if a launch argument is a file
        We allow this behavior to give users flexibility at the cost of security
        """
        test_toml = "foo.toml"
        toml_path = self.test_file + "/" + test_toml
        toml_str = f"""
        [ulwgl]
        prefix = "{self.test_file}"
        proton = "{self.test_file}"
        game_id = "{self.test_file}"
        launch_args = ["{toml_path}"]
        exe = "{self.test_exe}"
        """
        result = None

        Path(toml_path).touch()

        with Path(toml_path).open(mode="w") as file:
            file.write(toml_str)

        with patch.object(
            ulwgl_run,
            "parse_args",
            return_value=argparse.Namespace(config=toml_path),
        ):
            # Args
            result = ulwgl_run.parse_args()
            self.assertIsInstance(
                result, Namespace, "Expected a Namespace from parse_arg"
            )
            self.assertTrue(vars(result).get("config"), "Expected a value for --config")
            # Env
            ulwgl_run.set_env_toml(self.env, result)

            # Check if its the TOML file we just created
            self.assertTrue(
                Path(self.env["EXE"].split(" ")[1]).is_file(),
                "Expected a file to be appended to the executable",
            )

    def test_set_env_toml_nofile(self):
        """Test set_env_toml for values that are not a file.

        A FileNotFoundError should be raised if the 'exe' is not a file
        """
        test_toml = "foo.toml"
        toml_str = f"""
        [ulwgl]
        prefix = "{self.test_file}"
        proton = "{self.test_file}"
        game_id = "{self.test_file}"
        launch_args = ["{self.test_file}", "{self.test_file}"]
        exe = "./bar"
        """
        toml_path = self.test_file + "/" + test_toml
        result = None

        Path(toml_path).touch()

        with Path(toml_path).open(mode="w") as file:
            file.write(toml_str)

        with patch.object(
            ulwgl_run,
            "parse_args",
            return_value=argparse.Namespace(config=toml_path),
        ):
            # Args
            result = ulwgl_run.parse_args()
            self.assertIsInstance(
                result, Namespace, "Expected a Namespace from parse_arg"
            )
            self.assertTrue(vars(result).get("config"), "Expected a value for --config")
            # Env
            with self.assertRaisesRegex(FileNotFoundError, "exe"):
                ulwgl_run.set_env_toml(self.env, result)

    def test_set_env_toml_err(self):
        """Test set_env_toml for valid TOML.

        A TOMLDecodeError should be raised for invalid values
        """
        test_toml = "foo.toml"
        toml_str = f"""
        [ulwgl]
        prefix = [[
        proton = "{self.test_file}"
        game_id = "{self.test_file}"
        launch_args = ["{self.test_file}", "{self.test_file}"]
        """
        toml_path = self.test_file + "/" + test_toml
        result = None

        Path(toml_path).touch()

        with Path(toml_path).open(mode="w") as file:
            file.write(toml_str)

        with patch.object(
            ulwgl_run,
            "parse_args",
            return_value=argparse.Namespace(config=toml_path),
        ):
            # Args
            result = ulwgl_run.parse_args()
            self.assertIsInstance(
                result, Namespace, "Expected a Namespace from parse_arg"
            )
            # Env
            with self.assertRaisesRegex(TOMLDecodeError, "Invalid"):
                ulwgl_run.set_env_toml(self.env, result)

    def test_set_env_toml_nodir(self):
        """Test set_env_toml if certain key/value are not a dir.

        An IsDirectoryError should be raised if the following keys are not dir: proton, prefix
        """
        test_toml = "foo.toml"
        toml_str = f"""
        [ulwgl]
        prefix = "foo"
        proton = "foo"
        game_id = "{self.test_file}"
        launch_args = ["{self.test_file}", "{self.test_file}"]
        """
        toml_path = self.test_file + "/" + test_toml
        result = None

        Path(toml_path).touch()

        with Path(toml_path).open(mode="w") as file:
            file.write(toml_str)

        with patch.object(
            ulwgl_run,
            "parse_args",
            return_value=argparse.Namespace(config=toml_path),
        ):
            # Args
            result = ulwgl_run.parse_args()
            self.assertIsInstance(
                result, Namespace, "Expected a Namespace from parse_arg"
            )
            self.assertTrue(vars(result).get("config"), "Expected a value for --config")
            # Env
            with self.assertRaisesRegex(NotADirectoryError, "proton"):
                ulwgl_run.set_env_toml(self.env, result)

    def test_set_env_toml_tables(self):
        """Test set_env_toml for expected tables.

        A ValueError should be raised if the following tables are absent: ulwgl
        """
        test_toml = "foo.toml"
        toml_str = f"""
        [foo]
        prefix = "{self.test_file}"
        proton = "{self.test_file}"
        game_id = "{self.test_file}"
        launch_args = ["{self.test_file}", "{self.test_file}"]
        """
        toml_path = self.test_file + "/" + test_toml
        result = None

        Path(toml_path).touch()

        with Path(toml_path).open(mode="w") as file:
            file.write(toml_str)

        with patch.object(
            ulwgl_run,
            "parse_args",
            return_value=argparse.Namespace(config=toml_path),
        ):
            # Args
            result = ulwgl_run.parse_args()
            self.assertIsInstance(
                result, Namespace, "Expected a Namespace from parse_arg"
            )
            self.assertTrue(vars(result).get("config"), "Expected a value for --config")
            # Env
            with self.assertRaisesRegex(ValueError, "ulwgl"):
                ulwgl_run.set_env_toml(self.env, result)

    def test_set_env_toml_paths(self):
        """Test set_env_toml when specifying unexpanded file path values in the config file.

        Example: ~/Games/foo.exe
        An error should not be raised when passing unexpanded paths to the config file as well as the prefix, proton and exe keys
        """
        test_toml = "foo.toml"
        pattern = r"^/home/[a-zA-Z]+"

        # Replaces the expanded path to unexpanded
        # Example: ~/some/path/to/this/file -> /home/foo/path/to/this/file
        path_to_tmp = Path(
            Path(__file__).cwd().as_posix() + "/" + self.test_file
        ).as_posix()
        path_to_exe = Path(
            Path(__file__).cwd().as_posix() + "/" + self.test_exe
        ).as_posix()

        # Replace /home/[a-zA-Z]+ substring in path with tilda
        unexpanded_path = re.sub(
            pattern,
            "~",
            path_to_tmp,
        )
        unexpanded_exe = re.sub(
            pattern,
            "~",
            path_to_exe,
        )
        toml_str = f"""
        [ulwgl]
        prefix = "{unexpanded_path}"
        proton = "{unexpanded_path}"
        game_id = "{unexpanded_path}"
        exe = "{unexpanded_exe}"
        """
        # Path to TOML in unexpanded form
        toml_path = unexpanded_path + "/" + test_toml
        result = None
        result_set_env = None

        Path(toml_path).expanduser().touch()

        with Path(toml_path).expanduser().open(mode="w") as file:
            file.write(toml_str)

        with patch.object(
            ulwgl_run,
            "parse_args",
            return_value=argparse.Namespace(config=toml_path),
        ):
            # Args
            result = ulwgl_run.parse_args()
            self.assertIsInstance(
                result, Namespace, "Expected a Namespace from parse_arg"
            )
            self.assertTrue(vars(result).get("config"), "Expected a value for --config")
            # Env
            result_set_env = ulwgl_run.set_env_toml(self.env, result)
            self.assertTrue(result_set_env is self.env, "Expected the same reference")

            # Check that the paths are still in the unexpanded form after setting the env
            # In main, we only expand them after this function exits to prepare for building the command
            self.assertEqual(
                self.env["EXE"], unexpanded_exe, "Expected path not to be expanded"
            )
            self.assertEqual(
                self.env["PROTONPATH"],
                unexpanded_path,
                "Expected path not to be expanded",
            )
            self.assertEqual(
                self.env["WINEPREFIX"],
                unexpanded_path,
                "Expected path not to be expanded",
            )
            self.assertEqual(
                self.env["GAMEID"], unexpanded_path, "Expectd path not to be expanded"
            )

    def test_set_env_toml(self):
        """Test set_env_toml."""
        test_toml = "foo.toml"
        toml_str = f"""
        [ulwgl]
        prefix = "{self.test_file}"
        proton = "{self.test_file}"
        game_id = "{self.test_file}"
        launch_args = ["{self.test_file}", "{self.test_file}"]
        exe = "{self.test_exe}"
        """
        toml_path = self.test_file + "/" + test_toml
        result = None
        result_set_env = None

        Path(toml_path).touch()

        with Path(toml_path).open(mode="w") as file:
            file.write(toml_str)

        with patch.object(
            ulwgl_run,
            "parse_args",
            return_value=argparse.Namespace(config=toml_path),
        ):
            # Args
            result = ulwgl_run.parse_args()
            self.assertIsInstance(
                result, Namespace, "Expected a Namespace from parse_arg"
            )
            self.assertTrue(vars(result).get("config"), "Expected a value for --config")
            # Env
            result_set_env = ulwgl_run.set_env_toml(self.env, result)
            self.assertTrue(result_set_env is self.env, "Expected the same reference")
            self.assertTrue(self.env["EXE"], "Expected EXE to be set")
            self.assertEqual(
                self.env["EXE"],
                self.test_exe + " " + " ".join([self.test_file, self.test_file]),
                "Expectd GAMEID to be set",
            )
            self.assertEqual(
                self.env["PROTONPATH"],
                self.test_file,
                "Expected PROTONPATH to be set",
            )
            self.assertEqual(
                self.env["WINEPREFIX"],
                self.test_file,
                "Expected WINEPREFIX to be set",
            )
            self.assertEqual(
                self.env["GAMEID"], self.test_file, "Expectd GAMEID to be set"
            )

    def test_set_env_opts(self):
        """Test set_env.

        Ensure no failures and verify that an option is passed to the executable
        """
        result = None
        test_str = "foo"

        # Replicate the usage WINEPREFIX= PROTONPATH= GAMEID= STORE= PROTON_VERB= ulwgl_run foo.exe -foo
        with patch("sys.argv", ["", self.test_exe, test_str]):
            os.environ["WINEPREFIX"] = self.test_file
            os.environ["PROTONPATH"] = self.test_file
            os.environ["GAMEID"] = test_str
            os.environ["STORE"] = test_str
            os.environ["PROTON_VERB"] = self.test_verb
            # Args
            result = ulwgl_run.parse_args()
            self.assertIsInstance(result, tuple, "Expected a tuple")
            self.assertIsInstance(result[0], str, "Expected a string")
            self.assertIsInstance(result[1], list, "Expected a list as options")
            self.assertEqual(
                result[0], "./tmp.WMYQiPb9A/foo", "Expected EXE to be unexpanded"
            )
            self.assertEqual(
                *result[1],
                test_str,
                "Expected the test string when passed as an option",
            )
            # Check
            ulwgl_run.check_env(self.env)
            # Prefix
            ulwgl_run.setup_pfx(self.env["WINEPREFIX"])
            # Env
            result = ulwgl_run.set_env(self.env, result[0:])
            self.assertTrue(result is self.env, "Expected the same reference")

            path_exe = Path(self.test_exe).expanduser().as_posix()
            path_file = Path(self.test_file).expanduser().as_posix()

            # After calling set_env all paths should be expanded POSIX form
            self.assertEqual(self.env["EXE"], path_exe, "Expected EXE to be expanded")
            self.assertEqual(self.env["STORE"], test_str, "Expected STORE to be set")
            self.assertEqual(
                self.env["PROTONPATH"], path_file, "Expected PROTONPATH to be set"
            )
            self.assertEqual(
                self.env["WINEPREFIX"], path_file, "Expected WINEPREFIX to be set"
            )
            self.assertEqual(self.env["GAMEID"], test_str, "Expected GAMEID to be set")
            self.assertEqual(
                self.env["PROTON_VERB"],
                self.test_verb,
                "Expected PROTON_VERB to be set",
            )

    def test_set_env_id(self):
        """Test set_env.

        Verify that environment variables (dictionary) are set after calling set_env when passing a valid ULWGL_ID
        When a valid ULWGL_ID is set, the STEAM_COMPAT_APP_ID variables should be the stripped ULWGL_ID
        """
        result = None
        test_str = "foo"
        ulwgl_id = "ulwgl-271590"

        # Replicate the usage WINEPREFIX= PROTONPATH= GAMEID= STORE= PROTON_VERB= ulwgl_run foo.exe
        with patch("sys.argv", ["", self.test_exe]):
            os.environ["WINEPREFIX"] = self.test_file
            os.environ["PROTONPATH"] = self.test_file
            os.environ["GAMEID"] = ulwgl_id
            os.environ["STORE"] = test_str
            os.environ["PROTON_VERB"] = self.test_verb
            # Args
            result = ulwgl_run.parse_args()
            self.assertIsInstance(result, tuple, "Expected a tuple")
            self.assertIsInstance(result[0], str, "Expected a string")
            self.assertIsInstance(result[1], list, "Expected a list as options")
            self.assertEqual(
                result[0], "./tmp.WMYQiPb9A/foo", "Expected EXE to be unexpanded"
            )
            self.assertFalse(
                result[1], "Expected an empty list when passing no options"
            )
            # Check
            ulwgl_run.check_env(self.env)
            # Prefix
            ulwgl_run.setup_pfx(self.env["WINEPREFIX"])
            # Env
            result = ulwgl_run.set_env(self.env, result[0:])
            self.assertTrue(result is self.env, "Expected the same reference")

            path_exe = Path(self.test_exe).expanduser().as_posix()
            path_file = Path(self.test_file).expanduser().as_posix()

            # After calling set_env all paths should be expanded POSIX form
            self.assertEqual(self.env["EXE"], path_exe, "Expected EXE to be expanded")
            self.assertEqual(self.env["STORE"], test_str, "Expected STORE to be set")
            self.assertEqual(
                self.env["PROTONPATH"], path_file, "Expected PROTONPATH to be set"
            )
            self.assertEqual(
                self.env["WINEPREFIX"], path_file, "Expected WINEPREFIX to be set"
            )
            self.assertEqual(self.env["GAMEID"], ulwgl_id, "Expected GAMEID to be set")
            self.assertEqual(
                self.env["PROTON_VERB"],
                self.test_verb,
                "Expected PROTON_VERB to be set",
            )
            # ULWGL
            self.assertEqual(
                self.env["ULWGL_ID"],
                self.env["GAMEID"],
                "Expected ULWGL_ID to be GAMEID",
            )
            self.assertEqual(self.env["ULWGL_ID"], ulwgl_id, "Expected ULWGL_ID")
            # Should be stripped -- everything after the hyphen
            self.assertEqual(
                self.env["STEAM_COMPAT_APP_ID"],
                ulwgl_id[ulwgl_id.find("-") + 1 :],
                "Expected STEAM_COMPAT_APP_ID to be the stripped ULWGL_ID",
            )
            self.assertEqual(
                self.env["SteamAppId"],
                self.env["STEAM_COMPAT_APP_ID"],
                "Expected SteamAppId to be STEAM_COMPAT_APP_ID",
            )
            self.assertEqual(
                self.env["SteamGameId"],
                self.env["SteamAppId"],
                "Expected SteamGameId to be STEAM_COMPAT_APP_ID",
            )

            # PATHS
            self.assertEqual(
                self.env["STEAM_COMPAT_SHADER_PATH"],
                self.env["STEAM_COMPAT_DATA_PATH"] + "/shadercache",
                "Expected STEAM_COMPAT_SHADER_PATH to be set",
            )
            self.assertEqual(
                self.env["STEAM_COMPAT_TOOL_PATHS"],
                self.env["PROTONPATH"] + ":" + Path(__file__).parent.as_posix(),
                "Expected STEAM_COMPAT_TOOL_PATHS to be set",
            )
            self.assertEqual(
                self.env["STEAM_COMPAT_MOUNTS"],
                self.env["STEAM_COMPAT_TOOL_PATHS"],
                "Expected STEAM_COMPAT_MOUNTS to be set",
            )

    def test_set_env(self):
        """Test set_env.

        Verify that environment variables (dictionary) are set after calling set_env
        """
        result = None
        test_str = "foo"

        # Replicate the usage WINEPREFIX= PROTONPATH= GAMEID= STORE= PROTON_VERB= ulwgl_run foo.exe
        with patch("sys.argv", ["", self.test_exe]):
            os.environ["WINEPREFIX"] = self.test_file
            os.environ["PROTONPATH"] = self.test_file
            os.environ["GAMEID"] = test_str
            os.environ["STORE"] = test_str
            os.environ["PROTON_VERB"] = self.test_verb
            # Args
            result = ulwgl_run.parse_args()
            self.assertIsInstance(result, tuple, "Expected a tuple")
            self.assertIsInstance(result[0], str, "Expected a string")
            self.assertIsInstance(result[1], list, "Expected a list as options")
            self.assertEqual(
                result[0], "./tmp.WMYQiPb9A/foo", "Expected EXE to be unexpanded"
            )
            self.assertFalse(
                result[1], "Expected an empty list when passing no options"
            )
            # Check
            ulwgl_run.check_env(self.env)
            # Prefix
            ulwgl_run.setup_pfx(self.env["WINEPREFIX"])
            # Env
            result = ulwgl_run.set_env(self.env, result[0:])
            self.assertTrue(result is self.env, "Expected the same reference")

            path_exe = Path(self.test_exe).expanduser().as_posix()
            path_file = Path(self.test_file).expanduser().as_posix()

            # After calling set_env all paths should be expanded POSIX form
            self.assertEqual(self.env["EXE"], path_exe, "Expected EXE to be expanded")
            self.assertEqual(self.env["STORE"], test_str, "Expected STORE to be set")
            self.assertEqual(
                self.env["PROTONPATH"], path_file, "Expected PROTONPATH to be set"
            )
            self.assertEqual(
                self.env["WINEPREFIX"], path_file, "Expected WINEPREFIX to be set"
            )
            self.assertEqual(self.env["GAMEID"], test_str, "Expected GAMEID to be set")
            self.assertEqual(
                self.env["PROTON_VERB"],
                self.test_verb,
                "Expected PROTON_VERB to be set",
            )
            # ULWGL
            self.assertEqual(
                self.env["ULWGL_ID"],
                self.env["GAMEID"],
                "Expected ULWGL_ID to be GAMEID",
            )
            self.assertEqual(
                self.env["STEAM_COMPAT_APP_ID"],
                "0",
                "Expected STEAM_COMPAT_APP_ID to be 0",
            )
            self.assertEqual(
                self.env["SteamAppId"],
                self.env["STEAM_COMPAT_APP_ID"],
                "Expected SteamAppId to be STEAM_COMPAT_APP_ID",
            )
            self.assertEqual(
                self.env["SteamGameId"],
                self.env["SteamAppId"],
                "Expected SteamGameId to be STEAM_COMPAT_APP_ID",
            )

            # PATHS
            self.assertEqual(
                self.env["STEAM_COMPAT_SHADER_PATH"],
                self.env["STEAM_COMPAT_DATA_PATH"] + "/shadercache",
                "Expected STEAM_COMPAT_SHADER_PATH to be set",
            )
            self.assertEqual(
                self.env["STEAM_COMPAT_TOOL_PATHS"],
                self.env["PROTONPATH"] + ":" + Path(__file__).parent.as_posix(),
                "Expected STEAM_COMPAT_TOOL_PATHS to be set",
            )
            self.assertEqual(
                self.env["STEAM_COMPAT_MOUNTS"],
                self.env["STEAM_COMPAT_TOOL_PATHS"],
                "Expected STEAM_COMPAT_MOUNTS to be set",
            )

    def test_setup_pfx_mv(self):
        """Test setup_pfx when moving the WINEPREFIX after creating it.

        After setting up the prefix then moving it to a different path, ensure that the symbolic link points to that new location
        """
        result = None
        pattern = r"^/home/[a-zA-Z]+"
        unexpanded_path = re.sub(
            pattern,
            "~",
            Path(
                Path(self.test_file).cwd().as_posix() + "/" + self.test_file
            ).as_posix(),
        )
        result = ulwgl_run.setup_pfx(unexpanded_path)

        # Replaces the expanded path to unexpanded
        # Example: ~/some/path/to/this/file -> /home/foo/path/to/this/file
        self.assertIsNone(
            result,
            "Expected None when creating symbolic link to WINE prefix and tracked_files file",
        )
        self.assertTrue(
            Path(self.test_file + "/pfx").is_symlink(), "Expected pfx to be a symlink"
        )
        self.assertTrue(
            Path(self.test_file + "/tracked_files").is_file(),
            "Expected tracked_files to be a file",
        )
        self.assertTrue(
            Path(self.test_file + "/pfx").is_symlink(), "Expected pfx to be a symlink"
        )

        # Check if the symlink is in its unexpanded form
        self.assertEqual(
            Path(self.test_file + "/pfx").readlink().as_posix(),
            Path(unexpanded_path).expanduser().as_posix(),
        )

        old_link = Path(self.test_file + "/pfx").resolve()

        # Rename the dir and replicate passing a new WINEPREFIX
        new_dir = Path(unexpanded_path).expanduser().rename("foo")
        new_unexpanded_path = re.sub(
            pattern,
            "~",
            Path(new_dir.cwd().as_posix() + "/" + "foo").as_posix(),
        )

        ulwgl_run.setup_pfx(new_unexpanded_path)

        new_link = Path("foo" + "/pfx").resolve()
        self.assertTrue(
            old_link is not new_link,
            "Expected the symbolic link to change after moving the WINEPREFIX",
        )

        if new_link.exists():
            rmtree(new_link.as_posix())

    def test_setup_pfx_symlinks(self):
        """Test _setup_pfx for valid symlinks.

        Ensure that symbolic links to the WINE prefix (pfx) are always in expanded form when passed an unexpanded path.
        For example:
        if WINEPREFIX is /home/foo/.wine
        pfx -> /home/foo/.wine

        We do not want the symbolic link such as:
        pfx -> ~/.wine
        """
        result = None
        pattern = r"^/home/[a-zA-Z]+"
        unexpanded_path = re.sub(
            pattern,
            "~",
            Path(
                Path(self.test_file).cwd().as_posix() + "/" + self.test_file
            ).as_posix(),
        )
        result = ulwgl_run.setup_pfx(unexpanded_path)

        # Replaces the expanded path to unexpanded
        # Example: ~/some/path/to/this/file -> /home/foo/path/to/this/file
        self.assertIsNone(
            result,
            "Expected None when creating symbolic link to WINE prefix and tracked_files file",
        )
        self.assertTrue(
            Path(self.test_file + "/pfx").is_symlink(), "Expected pfx to be a symlink"
        )
        self.assertTrue(
            Path(self.test_file + "/tracked_files").is_file(),
            "Expected tracked_files to be a file",
        )
        self.assertTrue(
            Path(self.test_file + "/pfx").is_symlink(), "Expected pfx to be a symlink"
        )

        # Check if the symlink is in its unexpanded form
        self.assertEqual(
            Path(self.test_file + "/pfx").readlink().as_posix(),
            Path(unexpanded_path).expanduser().as_posix(),
        )

    def test_setup_pfx_paths(self):
        """Test setup_pfx on unexpanded paths.

        An error should not be raised when passing paths such as ~/path/to/prefix.
        """
        result = None
        pattern = r"^/home/[a-zA-Z]+"
        unexpanded_path = re.sub(
            pattern,
            "~",
            Path(Path(self.test_file).as_posix()).as_posix(),
        )
        result = ulwgl_run.setup_pfx(unexpanded_path)

        # Replaces the expanded path to unexpanded
        # Example: ~/some/path/to/this/file -> /home/foo/path/to/this/file
        self.assertIsNone(
            result,
            "Expected None when creating symbolic link to WINE prefix and tracked_files file",
        )
        self.assertTrue(
            Path(self.test_file + "/pfx").is_symlink(), "Expected pfx to be a symlink"
        )
        self.assertTrue(
            Path(self.test_file + "/tracked_files").is_file(),
            "Expected tracked_files to be a file",
        )

    def test_setup_pfx(self):
        """Test setup_pfx."""
        result = None
        result = ulwgl_run.setup_pfx(self.test_file)
        self.assertIsNone(
            result,
            "Expected None when creating symbolic link to WINE prefix and tracked_files file",
        )
        self.assertTrue(
            Path(self.test_file + "/pfx").is_symlink(), "Expected pfx to be a symlink"
        )
        self.assertTrue(
            Path(self.test_file + "/tracked_files").is_file(),
            "Expected tracked_files to be a file",
        )

    def test_parse_args(self):
        """Test parse_args with no options.

        There's a requirement to create an empty prefix
        A SystemExit should be raised in this case:
        ./ulwgl_run.py
        """
        with self.assertRaises(SystemExit):
            ulwgl_run.parse_args()

    def test_parse_args_config(self):
        """Test parse_args --config."""
        with patch.object(
            ulwgl_run,
            "parse_args",
            return_value=argparse.Namespace(config=self.test_file),
        ):
            result = ulwgl_run.parse_args()
            self.assertIsInstance(
                result, Namespace, "Expected a Namespace from parse_arg"
            )

    def test_env_proton_dir(self):
        """Test check_env when $PROTONPATH is not a directory.

        An ValueError should occur if the value is not a directory
        """
        with self.assertRaisesRegex(ValueError, "PROTONPATH"):
            os.environ["WINEPREFIX"] = self.test_file
            os.environ["GAMEID"] = self.test_file
            os.environ["PROTONPATH"] = "./foo"
            ulwgl_run.check_env(self.env)
            self.assertFalse(
                Path(os.environ["PROTONPATH"]).is_dir(),
                "Expected PROTONPATH to not be a directory",
            )

    def test_env_wine_dir(self):
        """Test check_env when $WINEPREFIX is not a directory.

        An error should not be raised if a WINEPREFIX is set but the path has not been created.
        """
        os.environ["WINEPREFIX"] = "./foo"
        os.environ["GAMEID"] = self.test_file
        os.environ["PROTONPATH"] = self.test_file
        ulwgl_run.check_env(self.env)
        self.assertEqual(
            Path(os.environ["WINEPREFIX"]).is_dir(),
            True,
            "Expected WINEPREFIX to be created if not already exist",
        )
        if Path(os.environ["WINEPREFIX"]).is_dir():
            rmtree(os.environ["WINEPREFIX"])

    def test_env_vars_paths(self):
        """Test check_env when setting unexpanded paths for $WINEPREFIX and $PROTONPATH."""
        pattern = r"^/home/[a-zA-Z]+"
        path_to_tmp = Path(
            Path(__file__).cwd().as_posix() + "/" + self.test_file
        ).as_posix()

        # Replace /home/[a-zA-Z]+ substring in path with tilda
        unexpanded_path = re.sub(
            pattern,
            "~",
            path_to_tmp,
        )

        result = None
        os.environ["WINEPREFIX"] = unexpanded_path
        os.environ["GAMEID"] = self.test_file
        os.environ["PROTONPATH"] = unexpanded_path
        result = ulwgl_run.check_env(self.env)
        self.assertTrue(result is self.env, "Expected the same reference")
        self.assertEqual(
            self.env["WINEPREFIX"], unexpanded_path, "Expected WINEPREFIX to be set"
        )
        self.assertEqual(
            self.env["GAMEID"], self.test_file, "Expected GAMEID to be set"
        )
        self.assertEqual(
            self.env["PROTONPATH"], unexpanded_path, "Expected PROTONPATH to be set"
        )

    def test_env_vars(self):
        """Test check_env when setting $WINEPREFIX, $GAMEID and $PROTONPATH."""
        result = None
        os.environ["WINEPREFIX"] = self.test_file
        os.environ["GAMEID"] = self.test_file
        os.environ["PROTONPATH"] = self.test_file
        result = ulwgl_run.check_env(self.env)
        self.assertTrue(result is self.env, "Expected the same reference")
        self.assertEqual(
            self.env["WINEPREFIX"], self.test_file, "Expected WINEPREFIX to be set"
        )
        self.assertEqual(
            self.env["GAMEID"], self.test_file, "Expected GAMEID to be set"
        )
        self.assertEqual(
            self.env["PROTONPATH"], self.test_file, "Expected PROTONPATH to be set"
        )

    def test_env_vars_proton(self):
        """Test check_env when setting only $WINEPREFIX and $GAMEID."""
        with self.assertRaisesRegex(ValueError, "PROTONPATH"):
            os.environ["WINEPREFIX"] = self.test_file
            os.environ["GAMEID"] = self.test_file
            ulwgl_run.check_env(self.env)

    def test_env_vars_wine(self):
        """Test check_env when setting only $WINEPREFIX."""
        with self.assertRaisesRegex(ValueError, "GAMEID"):
            os.environ["WINEPREFIX"] = self.test_file
            ulwgl_run.check_env(self.env)

    def test_env_vars_none(self):
        """Tests check_env when setting no env vars."""
        with self.assertRaisesRegex(ValueError, "WINEPREFIX"):
            ulwgl_run.check_env(self.env)


if __name__ == "__main__":
    unittest.main()<|MERGE_RESOLUTION|>--- conflicted
+++ resolved
@@ -64,11 +64,7 @@
     def test_game_drive_empty(self):
         """Test enable_steam_game_drive.
 
-<<<<<<< HEAD
         WINE prefixes can be created by passing an empty string
-=======
-        Empty WINE prefixes can be created by passing an empty string
->>>>>>> d47eb6f4
         Example:
         WINEPREFIX= PROTONPATH= GAMEID= ulwgl-run ""
 
